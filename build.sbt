import java.net.InetSocketAddress
import java.nio.channels.ServerSocketChannel

import com.typesafe.sbt.SbtMultiJvm
import com.typesafe.sbt.SbtMultiJvm.MultiJvmKeys
import com.typesafe.sbt.SbtMultiJvm.MultiJvmKeys.MultiJvm
import com.typesafe.sbt.SbtMultiJvm.MultiJvmKeys._
import com.typesafe.tools.mima.core._
import lagom.Protobuf
import lagom.build._

import org.scalafmt.sbt.ScalafmtPlugin

// Turn off "Resolving" log messages that clutter build logs
ivyLoggingLevel in ThisBuild := UpdateLogging.Quiet

def evictionSettings: Seq[Setting[_]] = Seq(
  // This avoids a lot of dependency resolution warnings to be showed.
  // They are not required in Lagom since we have a more strict whitelist
  // of which dependencies are allowed. So it should be safe to not have
  // the build logs polluted with evictions warnings.
  evictionWarningOptions in update := EvictionWarningOptions.default
    .withWarnTransitiveEvictions(false)
    .withWarnDirectEvictions(false)
)

def overridesScalaParserCombinators = Seq(
  dependencyOverrides ++= Dependencies.scalaParserCombinatorOverrides
)

def common: Seq[Setting[_]] = releaseSettings ++ bintraySettings ++ evictionSettings ++ Seq(
  organization := "com.lightbend.lagom",
  // Must be "Apache-2.0", because bintray requires that it is a license that it knows about
  licenses := Seq(("Apache-2.0", url("http://www.apache.org/licenses/LICENSE-2.0.html"))),
  homepage := Some(url("https://www.lagomframework.com/")),
  sonatypeProfileName := "com.lightbend",
  headerLicense := Some(
    HeaderLicense.Custom(
      // When updating, keep in sync with docs/build.sbt configuration
<<<<<<< HEAD
      "Copyright (C) 2016-2020 Lightbend Inc. <https://www.lightbend.com>"
=======
      "Copyright (C) Lightbend Inc. <https://www.lightbend.com>"
>>>>>>> 32dcaeae
    )
  ),
  pomExtra := {
    <scm>
      <url>https://github.com/lagom/lagom</url>
      <connection>scm:git:git@github.com:lagom/lagom.git</connection>
    </scm>
    <developers>
      <developer>
        <id>lagom</id>
        <name>Lagom Contributors</name>
        <url>https://github.com/lagom</url>
      </developer>
    </developers>
  },
  pomIncludeRepository := { _ =>
    false
  },
  concurrentRestrictions in Global += Tags.limit(Tags.Test, 1),
  scalacOptions in (Compile, doc) ++= (scalaBinaryVersion.value match {
    case "2.12" => Seq("-no-java-comments")
    case _      => Seq.empty
  }),
  // Setting javac options in common allows IntelliJ IDEA to import them automatically
  javacOptions in compile ++= Seq(
    "-encoding",
    "UTF-8",
    "-parameters",
    "-Xlint:unchecked",
    "-Xlint:deprecation"
  ) ++ akka.JavaVersion.sourceAndTarget(akka.CrossJava.Keys.fullJavaHomes.value("8")),
  LagomPublish.validatePublishSettingsSetting
)

def bintraySettings: Seq[Setting[_]] = Seq(
  bintrayOrganization := Some("lagom"),
  bintrayRepository := "sbt-plugin-releases",
  bintrayPackage := "lagom-sbt-plugin",
  bintrayReleaseOnPublish := false
)

// Customise sbt-dynver's behaviour to make it work with Lagom's tags (which aren't v-prefixed)
dynverVTagPrefix in ThisBuild := false

// Sanity-check: assert that version comes from a tag (e.g. not a too-shallow clone)
// https://github.com/dwijnand/sbt-dynver/#sanity-checking-the-version
Global / onLoad := (Global / onLoad).value.andThen { s =>
  val v = version.value
  if (dynverGitDescribeOutput.value.hasNoTags)
    throw new MessageOnlyException(
      s"Failed to derive version from git tags. Maybe run `git fetch --unshallow`? Version: $v"
    )
  s
}

def releaseSettings: Seq[Setting[_]] = Seq(
  releasePublishArtifactsAction := PgpKeys.publishSigned.value,
  releaseTagName := (version in ThisBuild).value,
  releaseProcess := {
    import ReleaseTransformations._

    Seq[ReleaseStep](
      checkSnapshotDependencies,
      releaseStepCommandAndRemaining("+publishSigned"),
      releaseStepCommand("sonatypeBundleRelease"),
      releaseStepTask(bintrayRelease in thisProjectRef.value),
      pushChanges
    )
  }
)

/**
 * sbt release's releaseStepCommand does not execute remaining commands, which sbt-doge relies on
 */
def releaseStepCommandAndRemaining(command: String): State => State = { originalState =>
  import sbt.complete.Parser

  // Capture current remaining commands
  val originalRemaining = originalState.remainingCommands

  def runCommand(command: String, state: State): State = {
    val newState = Parser.parse(command, state.combinedParser) match {
      case Right(cmd) => cmd()
      case Left(msg)  => throw sys.error(s"Invalid programmatic input:\n$msg")
    }
    if (newState.remainingCommands.isEmpty) {
      newState
    } else {
      runCommand(
        newState.remainingCommands.head.commandLine,
        newState.copy(remainingCommands = newState.remainingCommands.tail)
      )
    }
  }

  runCommand(command, originalState.copy(remainingCommands = Nil)).copy(remainingCommands = originalRemaining)
}

def publishMavenStyleSettings: Seq[Setting[_]] = Seq(
  publishMavenStyle := true,
  crossScalaVersions := Seq(Dependencies.Versions.Scala.head),
  scalaVersion := Dependencies.Versions.Scala.head,
  crossPaths := false,
)

def sonatypeSettings: Seq[Setting[_]] = Seq(
  publishTo := sonatypePublishToBundle.value,
)

def runtimeScalaSettings: Seq[Setting[_]] = Seq(
  crossScalaVersions := Dependencies.Versions.Scala,
  scalaVersion := Dependencies.Versions.Scala.head,
  // compile options
  scalacOptions in Compile ++= Seq(
    "-encoding",
    "UTF-8",
    "-target:jvm-1.8",
    "-feature",
    "-unchecked",
    "-Xlog-reflective-calls",
    "-deprecation"
  )
)

def sbtScalaSettings: Seq[Setting[_]] = Seq(
  crossScalaVersions := Dependencies.Versions.Scala,
  scalaVersion := Dependencies.Versions.Scala.head,
)

def runtimeLibCommon: Seq[Setting[_]] = common ++ sonatypeSettings ++ runtimeScalaSettings ++ Seq(
  Dependencies.validateDependenciesSetting,
  Dependencies.pruneWhitelistSetting,
  Dependencies.dependencyWhitelistSetting,
  // show full stack traces and test case durations
  testOptions in Test += Tests.Argument("-oDF"),
  // -v Log "test run started" / "test started" / "test run finished" events on log level "info" instead of "debug".
  // -a Show stack traces and exception class name for AssertionErrors.
  testOptions += Tests.Argument(TestFrameworks.JUnit, "-v", "-a")
)

val defaultMultiJvmOptions: List[String] = {
  import scala.collection.JavaConverters._
  // multinode.D= and multinode.X= makes it possible to pass arbitrary
  // -D or -X arguments to the forked jvm, e.g.
  // -Djava.net.preferIPv4Stack=true or -Dmultinode.Xmx512m
  val MultinodeJvmArgs = "multinode\\.(D|X)(.*)".r
  val knownPrefix      = Set("akka.", "lagom.")
  val properties = System.getProperties.stringPropertyNames.asScala.toList.collect {
    case MultinodeJvmArgs(a, b) =>
      val value = System.getProperty("multinode." + a + b)
      "-" + a + b + (if (value == "") "" else "=" + value)
    case key if knownPrefix.exists(pre => key.startsWith(pre)) => "-D" + key + "=" + System.getProperty(key)
  }

  "-Xmx256m" :: properties
}

def databasePortSetting: List[String] = {
  def gimmePort = {
    val serverSocket = ServerSocketChannel.open().socket()
    try {
      serverSocket.bind(new InetSocketAddress("127.0.0.1", 0))
      serverSocket.getLocalPort
    } finally serverSocket.close()
  }
  List(
    s"-Djavadsl.database.port=$gimmePort",
    s"-Dscaladsl.database.port=$gimmePort",
  )
}

def multiJvm(project: Project): Project = {
  project
    .enablePlugins(MultiJvmPlugin)
    .configs(MultiJvm)
    .settings(inConfig(MultiJvm)(ScalafmtPlugin.scalafmtConfigSettings))
    .settings {
      // change multi-jvm lib folder to reflect the scala version used during crossbuild
      // must be done using a dynamic setting because we must read crossTarget.value
      def crossbuildMultiJvm: Def.Initialize[File] = Def.settingDyn {
        val path = crossTarget.value.getName
        Def.setting {
          target.apply { targetFile =>
            new File(targetFile, path + "/multi-run-copied-libraries")
          }.value
        }
      }

      forkedTests ++
        // enabling HeaderPlugin in MultiJvm requires two sets of settings.
        // see https://github.com/sbt/sbt-header/issues/37
        headerSettings(MultiJvm) ++
        Seq(
          parallelExecution in Test := false,
          parallelExecution in MultiJvm := false,
          // -o D(report the duration of the tests) F(show full stack traces)
          // -u select the JUnit XML reporter
          scalatestOptions in MultiJvm := Seq("-oDF", "-u", (target.value / "test-reports").getAbsolutePath),
          MultiJvmKeys.jvmOptions in MultiJvm := databasePortSetting ::: defaultMultiJvmOptions,
          // tag MultiJvm tests so that we can use concurrentRestrictions to disable parallel tests
          executeTests in MultiJvm := (executeTests in MultiJvm).tag(Tags.Test).value,
          // change multi-jvm lib folder to reflect the scala version used during crossbuild
          multiRunCopiedClassLocation in MultiJvm := crossbuildMultiJvm.value
        )
    }
}

def macroCompileSettings: Seq[Setting[_]] = Seq(
  compile in Test ~= { a =>
    // Delete classes in "compile" packages after compiling.
    // These are used for compile-time tests and should be recompiled every time.
    val products = (a.asInstanceOf[sbt.internal.inc.Analysis]).relations.allProducts.toSeq ** new SimpleFileFilter(
      _.getParentFile.getName == "compile"
    )
    IO.delete(products.get)
    a
  }
)

val previousVersions = Seq("1.6.0")

val noMima = mimaPreviousArtifacts := Set.empty
val mimaSettings: Seq[Setting[_]] = {
  import ProblemFilters.exclude
  import sbt.librarymanagement.SemanticSelector
  import sbt.librarymanagement.VersionNumber
  Seq(
    mimaPreviousArtifacts := previousVersions.map { version =>
      val suffix   = if (crossPaths.value && !sbtPlugin.value) s"_${scalaBinaryVersion.value}" else ""
      val moduleID = organization.value % s"${moduleName.value}$suffix" % version

      // For sbt plugins if that is the case for the current subproject
      val sbtBV   = (sbtBinaryVersion in pluginCrossBuild).value
      val scalaBV = (scalaBinaryVersion in pluginCrossBuild).value

      if (sbtPlugin.value) Defaults.sbtPluginExtra(moduleID, sbtBV, scalaBV)
      else moduleID
    }.toSet,
    mimaBinaryIssueFilters ++= Seq(
      // Drop sbt 0.13
      ProblemFilters.exclude[MissingClassProblem]("sbt.LagomLoad"),
      ProblemFilters.exclude[MissingClassProblem]("sbt.LagomLoad$"),
      ProblemFilters.exclude[MissingClassProblem]("com.lightbend.lagom.sbt.LagomPluginCompat"),
      ProblemFilters.exclude[MissingClassProblem]("com.lightbend.lagom.sbt.LagomReloadableServiceCompat$autoImport"),
      ProblemFilters.exclude[MissingClassProblem]("com.lightbend.lagom.sbt.DynamicProjectAdder"),
      ProblemFilters.exclude[MissingClassProblem]("com.lightbend.lagom.sbt.DynamicProjectAdder$"),
      ProblemFilters.exclude[MissingClassProblem]("com.lightbend.lagom.sbt.LagomReloadableServiceCompat"),
      ProblemFilters.exclude[MissingTypesProblem]("com.lightbend.lagom.sbt.LagomPlugin$"),
      ProblemFilters.exclude[DirectMissingMethodProblem]("com.lightbend.lagom.sbt.LagomPlugin.getPollInterval"),
      ProblemFilters.exclude[DirectMissingMethodProblem]("com.lightbend.lagom.sbt.LagomImport.getForkOptions"),
      ProblemFilters.exclude[MissingTypesProblem]("com.lightbend.lagom.sbt.LagomImport$"),
      ProblemFilters.exclude[MissingTypesProblem]("com.lightbend.lagom.sbt.LagomReloadableService$autoImport$"),
      ProblemFilters.exclude[MissingClassProblem]("com.lightbend.lagom.sbt.LagomReloadableServiceCompat$"),
      ProblemFilters.exclude[MissingClassProblem]("com.lightbend.lagom.sbt.LagomImportCompat"),
      ProblemFilters.exclude[MissingTypesProblem]("com.lightbend.lagom.sbt.run.RunSupport$"),
      ProblemFilters.exclude[MissingClassProblem]("com.lightbend.lagom.sbt.run.RunSupportCompat"),
    )
  )
}

val javadslProjects = Seq[ProjectReference](
  `api-javadsl`,
  `server-javadsl`,
  `client-javadsl`,
  `broker-javadsl`,
  `kafka-client-javadsl`,
  `kafka-broker-javadsl`,
  `akka-management-javadsl`,
  `akka-discovery-service-locator-javadsl`,
  `cluster-javadsl`,
  `projection-javadsl`,
  `persistence-javadsl`,
  `persistence-cassandra-javadsl`,
  `persistence-jdbc-javadsl`,
  `persistence-jpa-javadsl`,
  `pubsub-javadsl`,
  jackson,
  `testkit-javadsl`,
  immutables,
  `integration-client-javadsl`
)

val scaladslProjects = Seq[ProjectReference](
  `api-scaladsl`,
  `client-scaladsl`,
  `broker-scaladsl`,
  `kafka-client-scaladsl`,
  `kafka-broker-scaladsl`,
  `server-scaladsl`,
  `akka-management-scaladsl`,
  `akka-discovery-service-locator-scaladsl`,
  `cluster-scaladsl`,
  `projection-scaladsl`,
  `persistence-scaladsl`,
  `persistence-cassandra-scaladsl`,
  `persistence-jdbc-scaladsl`,
  `pubsub-scaladsl`,
  `testkit-scaladsl`,
  `devmode-scaladsl`,
  `play-json`
)

val coreProjects = Seq[ProjectReference](
  `api-tools`,
  api,
  client,
  server,
  spi,
  `akka-management-core`,
  `akka-discovery-service-locator-core`,
  `cluster-core`,
  `kafka-client`,
  `kafka-broker`,
  `projection-core`,
  `persistence-core`,
  `persistence-testkit`,
  `persistence-cassandra-core`,
  `persistence-jdbc-core`,
  `testkit-core`,
  logback,
  log4j2
)

val publishScriptedDependencies = taskKey[Unit]("Publish scripted dependencies")

val otherProjects = devEnvironmentProjects ++ Seq[ProjectReference](
  `integration-tests-javadsl`,
  `integration-tests-scaladsl`,
  `macro-testkit`
)

val sbtScriptedProjects = Seq[ProjectReference](
  `sbt-scripted-tools`,
  `sbt-scripted-library`
)

lazy val root = (project in file("."))
  .settings(name := "lagom")
  .settings(runtimeLibCommon, noMima)
  .settings(
    crossScalaVersions := Nil,
    scalaVersion := Dependencies.Versions.Scala.head,
    PgpKeys.publishSigned := {},
    publishLocal := {},
    publishArtifact in Compile := false,
    publish := {}
  )
  .enablePlugins(lagom.UnidocRoot)
  .settings(UnidocRoot.settings(javadslProjects, scaladslProjects, `projection-core`))
  .aggregate((javadslProjects ++ scaladslProjects ++ coreProjects ++ otherProjects ++ sbtScriptedProjects): _*)

def SonatypeOnly      = Sonatype && PluginsAccessor.exclude(BintrayPlugin)
def RuntimeLibPlugins = SonatypeOnly && HeaderPlugin && Unidoc

lazy val api = (project in file("service/core/api"))
  .settings(runtimeLibCommon, mimaSettings)
  .enablePlugins(RuntimeLibPlugins)
  .settings(
    name := "lagom-api",
    Dependencies.api
  )

lazy val `api-javadsl` = (project in file("service/javadsl/api"))
  .settings(name := "lagom-javadsl-api")
  .settings(runtimeLibCommon, mimaSettings)
  .enablePlugins(RuntimeLibPlugins)
  .settings(
    Dependencies.`api-javadsl`
  )
  .dependsOn(api)

lazy val `api-scaladsl` = (project in file("service/scaladsl/api"))
  .settings(name := "lagom-scaladsl-api")
  .settings(runtimeLibCommon, mimaSettings)
  .enablePlugins(RuntimeLibPlugins)
  .settings(
    Dependencies.`api-scaladsl`
  )
  .dependsOn(api)

lazy val immutables = (project in file("immutables"))
  .settings(name := "lagom-javadsl-immutables")
  .settings(runtimeLibCommon, mimaSettings)
  .enablePlugins(RuntimeLibPlugins)
  .settings(
    Dependencies.immutables
  )

lazy val spi = (project in file("spi"))
  .settings(name := "lagom-spi")
  .settings(runtimeLibCommon, mimaSettings)
  .enablePlugins(RuntimeLibPlugins)

lazy val jackson = (project in file("jackson"))
  .settings(name := "lagom-javadsl-jackson")
  .settings(runtimeLibCommon, mimaSettings)
  .enablePlugins(RuntimeLibPlugins)
  .settings(Dependencies.jackson)
  .dependsOn(`api-javadsl`, immutables % "test->compile")

lazy val `play-json` = (project in file("play-json"))
  .settings(runtimeLibCommon, mimaSettings)
  .enablePlugins(RuntimeLibPlugins)
  .settings(
    name := "lagom-scaladsl-play-json",
    Dependencies.`play-json`
  )

lazy val `api-tools` = (project in file("api-tools"))
  .settings(runtimeLibCommon, mimaSettings)
  .enablePlugins(RuntimeLibPlugins)
  .settings(
    Dependencies.`api-tools`
  )
  .settings(overridesScalaParserCombinators)
  .dependsOn(
    spi,
    `server-javadsl`  % Test,
    `server-scaladsl` % Test
  )

lazy val client = (project in file("service/core/client"))
  .settings(runtimeLibCommon, mimaSettings)
  .enablePlugins(RuntimeLibPlugins)
  .settings(
    name := "lagom-client",
    Dependencies.client
  )
  .dependsOn(api, spi)

lazy val `client-javadsl` = (project in file("service/javadsl/client"))
  .settings(runtimeLibCommon, mimaSettings)
  .enablePlugins(RuntimeLibPlugins)
  .settings(
    name := "lagom-javadsl-client",
    Dependencies.`client-javadsl`
  )
  .dependsOn(client, `api-javadsl`, jackson)

lazy val `client-scaladsl` = (project in file("service/scaladsl/client"))
  .settings(runtimeLibCommon, mimaSettings)
  .enablePlugins(RuntimeLibPlugins)
  .settings(macroCompileSettings)
  .settings(
    name := "lagom-scaladsl-client",
    Dependencies.`client-scaladsl`
  )
  .dependsOn(client, `api-scaladsl`, `macro-testkit` % Test)

lazy val `integration-client-javadsl` = (project in file("service/javadsl/integration-client"))
  .settings(
    name := "lagom-javadsl-integration-client",
    Dependencies.`integration-client-javadsl`
  )
  .settings(runtimeLibCommon, mimaSettings)
  .enablePlugins(RuntimeLibPlugins)
  .dependsOn(`client-javadsl`, `service-registry-client-javadsl`, `kafka-client-javadsl`)

lazy val server = (project in file("service/core/server"))
  .settings(
    name := "lagom-server",
    Dependencies.server
  )
  .enablePlugins(RuntimeLibPlugins)
  .settings(runtimeLibCommon, mimaSettings)
  .dependsOn(client)

lazy val `server-javadsl` = (project in file("service/javadsl/server"))
  .settings(
    name := "lagom-javadsl-server",
    Dependencies.`server-javadsl`
  )
  .enablePlugins(RuntimeLibPlugins)
  .settings(runtimeLibCommon, mimaSettings)
  .dependsOn(`akka-management-javadsl`, server, `client-javadsl`, immutables % "provided")
  // bring jackson closer to the root of the dependency tree to prompt Maven to choose the right version
  .dependsOn(jackson)

lazy val `server-scaladsl` = (project in file("service/scaladsl/server"))
  .settings(
    name := "lagom-scaladsl-server",
    Dependencies.`server-scaladsl`
  )
  .enablePlugins(RuntimeLibPlugins)
  .settings(runtimeLibCommon, mimaSettings)
  .dependsOn(`akka-management-scaladsl`, server, `client-scaladsl`, `play-json`)

lazy val `testkit-core` = (project in file("testkit/core"))
  .settings(runtimeLibCommon, mimaSettings)
  .enablePlugins(RuntimeLibPlugins)
  .settings(
    name := "lagom-core-testkit",
    Dependencies.`testkit-core`
  )
  .settings(overridesScalaParserCombinators, forkedTests)
  .dependsOn(
    `dev-mode-ssl-support`,
    // Ideally, this would be the other way around, but it will require some more refactoring
    `persistence-testkit`
  )

lazy val `testkit-javadsl` = (project in file("testkit/javadsl"))
  .settings(runtimeLibCommon, mimaSettings, forkedTests)
  .enablePlugins(RuntimeLibPlugins)
  .settings(
    name := "lagom-javadsl-testkit",
    Dependencies.`testkit-javadsl`
  )
  .settings(overridesScalaParserCombinators)
  .dependsOn(
    `testkit-core`,
    `server-javadsl`,
    `pubsub-javadsl`,
    `broker-javadsl`,
    `dev-mode-ssl-support`,
    `persistence-core`              % "compile;test->test",
    `persistence-cassandra-javadsl` % "test->test",
    `jackson`                       % "test->test",
    `persistence-jdbc-javadsl`      % Test
  )

lazy val `testkit-scaladsl` = (project in file("testkit/scaladsl"))
  .settings(runtimeLibCommon, mimaSettings, forkedTests)
  .enablePlugins(RuntimeLibPlugins)
  .settings(overridesScalaParserCombinators)
  .settings(
    name := "lagom-scaladsl-testkit",
    Dependencies.`testkit-scaladsl`
  )
  .dependsOn(
    `testkit-core`,
    `server-scaladsl`,
    `broker-scaladsl`,
    `kafka-broker-scaladsl`,
    `dev-mode-ssl-support`,
    `persistence-core`               % "compile;test->test",
    `persistence-scaladsl`           % "compile;test->test",
    `persistence-cassandra-scaladsl` % "compile->test;test->test",
    `persistence-jdbc-scaladsl`      % Test
  )

lazy val `integration-tests-javadsl` = (project in file("service/javadsl/integration-tests"))
  .settings(runtimeLibCommon, noMima, forkedTests)
  .enablePlugins(HeaderPlugin)
  .settings(
    name := "lagom-javadsl-integration-tests",
    Dependencies.`integration-tests-javadsl`,
    PgpKeys.publishSigned := {},
    publish := {}
  )
  .dependsOn(
    `server-javadsl`,
    `persistence-cassandra-javadsl`,
    `pubsub-javadsl`,
    `testkit-javadsl`,
    logback,
    `integration-client-javadsl`
  )

lazy val `integration-tests-scaladsl` = (project in file("service/scaladsl/integration-tests"))
  .settings(runtimeLibCommon, noMima, forkedTests)
  .enablePlugins(HeaderPlugin)
  .settings(
    name := "lagom-scaladsl-integration-tests",
    Dependencies.`integration-tests-scaladsl`,
    PgpKeys.publishSigned := {},
    publish := {}
  )
  .dependsOn(`server-scaladsl`, logback, `testkit-scaladsl`)

// for forked tests
def forkedTests: Seq[Setting[_]] = Seq(
  fork in Test := true,
  concurrentRestrictions in Global += Tags.limit(Tags.Test, 1),
  javaOptions in Test ++= Seq("-Xms256M", "-Xmx512M"),
  testGrouping in Test := singleTestsGrouping((definedTests in Test).value)
)

// group tests, a single test per group
def singleTestsGrouping(tests: Seq[TestDefinition]) = {
  // We could group non Cassandra tests into another group
  // to avoid new JVM for each test, see http://www.scala-sbt.org/release/docs/Testing.html
  val javaOptions = Vector("-Xms256M", "-Xmx512M")
  tests.map { test =>
    Tests.Group(
      name = test.name,
      tests = Seq(test),
      runPolicy = Tests.SubProcess(ForkOptions().withRunJVMOptions(javaOptions))
    )
  }
}

lazy val `akka-discovery-service-locator-core` = (project in file("akka-service-locator/core"))
  .settings(runtimeLibCommon, mimaSettings)
  .enablePlugins(RuntimeLibPlugins)
  .settings(
    name := "lagom-akka-discovery-service-locator-core",
    Dependencies.`lagom-akka-discovery-service-locator-core`
  )

lazy val `akka-discovery-service-locator-javadsl` = (project in file("akka-service-locator/javadsl"))
  .dependsOn(`akka-discovery-service-locator-core`)
  .dependsOn(`client-javadsl`)
  .settings(runtimeLibCommon, mimaSettings)
  .enablePlugins(RuntimeLibPlugins)
  .settings(
    name := "lagom-javadsl-akka-discovery-service-locator"
  )

lazy val `akka-discovery-service-locator-scaladsl` = (project in file("akka-service-locator/scaladsl"))
  .dependsOn(`akka-discovery-service-locator-core`)
  .dependsOn(`client-scaladsl`)
  .settings(runtimeLibCommon, mimaSettings)
  .enablePlugins(RuntimeLibPlugins)
  .settings(
    name := "lagom-scaladsl-akka-discovery-service-locator",
    Dependencies.`lagom-akka-discovery-service-locator-scaladsl`
  )
  .dependsOn(`testkit-scaladsl` % Test)

lazy val `akka-management-core` = (project in file("akka-management/core"))
  .settings(runtimeLibCommon, mimaSettings)
  .enablePlugins(RuntimeLibPlugins)
  .settings(
    name := "lagom-akka-management-core",
    Dependencies.`akka-management-core`
  )
lazy val `akka-management-javadsl` = (project in file("akka-management/javadsl"))
  .dependsOn(`akka-management-core`)
  .settings(runtimeLibCommon, mimaSettings)
  .enablePlugins(RuntimeLibPlugins)
  .settings(
    name := "lagom-akka-management-javadsl",
    Dependencies.`akka-management-javadsl`
  )
lazy val `akka-management-scaladsl` = (project in file("akka-management/scaladsl"))
  .dependsOn(`akka-management-core`)
  .settings(runtimeLibCommon, mimaSettings)
  .enablePlugins(RuntimeLibPlugins)
  .settings(
    name := "lagom-akka-management-scaladsl",
    Dependencies.`akka-management-scaladsl`
  )

lazy val `cluster-core` = (project in file("cluster/core"))
  .dependsOn(`akka-management-core`)
  .settings(runtimeLibCommon, mimaSettings, Protobuf.settings)
  .enablePlugins(RuntimeLibPlugins)
  .settings(
    name := "lagom-cluster-core",
    Dependencies.`cluster-core`
  )
  .configure(multiJvm)

lazy val `cluster-javadsl` = (project in file("cluster/javadsl"))
  .dependsOn(`akka-management-javadsl`, `cluster-core`, jackson)
  .settings(runtimeLibCommon, mimaSettings)
  .enablePlugins(RuntimeLibPlugins)
  .settings(
    name := "lagom-javadsl-cluster",
    Dependencies.`cluster-javadsl`
  )

lazy val `cluster-scaladsl` = (project in file("cluster/scaladsl"))
  .dependsOn(`akka-management-scaladsl`, `cluster-core`, `play-json`)
  .settings(runtimeLibCommon, mimaSettings)
  .enablePlugins(RuntimeLibPlugins)
  .settings(
    name := "lagom-scaladsl-cluster",
    Dependencies.`cluster-scaladsl`
  )

lazy val `pubsub-javadsl` = (project in file("pubsub/javadsl"))
  .dependsOn(
    `cluster-core` % "compile;multi-jvm->multi-jvm",
    `cluster-javadsl`
  )
  .settings(runtimeLibCommon, mimaSettings)
  .enablePlugins(RuntimeLibPlugins)
  .settings(
    name := "lagom-javadsl-pubsub",
    Dependencies.`pubsub-javadsl`
  )
  .configure(multiJvm)

lazy val `pubsub-scaladsl` = (project in file("pubsub/scaladsl"))
  .dependsOn(
    `cluster-core` % "compile;multi-jvm->multi-jvm",
    `cluster-scaladsl`
  )
  .settings(runtimeLibCommon, mimaSettings)
  .enablePlugins(RuntimeLibPlugins)
  .settings(
    name := "lagom-scaladsl-pubsub",
    Dependencies.`pubsub-scaladsl`
  )
  .configure(multiJvm)

lazy val `projection-core` = (project in file("projection/core"))
  .dependsOn(
    `cluster-core` % "compile;multi-jvm->multi-jvm",
    logback        % Test
  )
  .settings(runtimeLibCommon, mimaSettings, Protobuf.settings)
  .enablePlugins(RuntimeLibPlugins)
  .settings(
    name := "lagom-projection-core",
    Dependencies.`projection-core`
  )
  .configure(multiJvm)

lazy val `projection-scaladsl` = (project in file("projection/scaladsl"))
  .dependsOn(`projection-core`, `cluster-scaladsl`, logback % Test)
  .settings(runtimeLibCommon, mimaSettings)
  .enablePlugins(RuntimeLibPlugins)
  .settings(
    name := "lagom-scaladsl-projection",
    Dependencies.`projection-scaladsl`
  )

lazy val `projection-javadsl` = (project in file("projection/javadsl"))
  .dependsOn(`projection-core`, `cluster-javadsl`, logback % Test)
  .settings(runtimeLibCommon, mimaSettings)
  .enablePlugins(RuntimeLibPlugins)
  .settings(
    name := "lagom-javadsl-projection",
    Dependencies.`projection-javadsl`
  )

lazy val `persistence-core` = (project in file("persistence/core"))
  .dependsOn(`cluster-core` % "compile;test->test", logback % Test)
  .settings(runtimeLibCommon, mimaSettings, Protobuf.settings)
  .enablePlugins(RuntimeLibPlugins)
  .settings(
    name := "lagom-persistence-core",
    Dependencies.`persistence-core`
  )

lazy val `persistence-testkit` = (project in file("persistence/testkit"))
  .settings(runtimeLibCommon, mimaSettings)
  .enablePlugins(RuntimeLibPlugins)
  .settings(
    name := "lagom-persistence-testkit",
    Dependencies.`persistence-testkit`
  )

lazy val `persistence-javadsl` = (project in file("persistence/javadsl"))
  .settings(
    name := "lagom-javadsl-persistence",
    Dependencies.`persistence-javadsl`
  )
  .dependsOn(
    `persistence-core` % "compile;test->test",
    `persistence-testkit`,
    jackson,
    `cluster-core` % "compile;multi-jvm->multi-jvm",
    `cluster-javadsl`,
    `projection-javadsl`
  )
  .settings(runtimeLibCommon, mimaSettings, Protobuf.settings)
  .enablePlugins(RuntimeLibPlugins)
  .configure(multiJvm)

lazy val `persistence-scaladsl` = (project in file("persistence/scaladsl"))
  .settings(
    name := "lagom-scaladsl-persistence",
    Dependencies.`persistence-scaladsl`
  )
  .dependsOn(
    `persistence-core` % "compile;test->test",
    `persistence-testkit`,
    `play-json`,
    `cluster-core` % "compile;multi-jvm->multi-jvm",
    `cluster-scaladsl`,
    `projection-scaladsl`
  )
  .settings(runtimeLibCommon, mimaSettings, Protobuf.settings)
  .enablePlugins(RuntimeLibPlugins)
  .configure(multiJvm)

lazy val `persistence-cassandra-core` = (project in file("persistence-cassandra/core"))
  .dependsOn(`persistence-core` % "compile;test->test")
  .settings(runtimeLibCommon, mimaSettings)
  .enablePlugins(RuntimeLibPlugins)
  .settings(
    name := "lagom-persistence-cassandra-core",
    Dependencies.`persistence-cassandra-core`
  )

lazy val `persistence-cassandra-javadsl` = (project in file("persistence-cassandra/javadsl"))
  .settings(
    name := "lagom-javadsl-persistence-cassandra",
    Dependencies.`persistence-cassandra-javadsl`
  )
  .dependsOn(
    `persistence-core`           % "compile;test->test",
    `persistence-javadsl`        % "compile;test->test;multi-jvm->multi-jvm",
    `persistence-cassandra-core` % "compile;test->test",
    `api-javadsl`
  )
  .settings(runtimeLibCommon, mimaSettings)
  .enablePlugins(RuntimeLibPlugins)
  .configure(multiJvm)

lazy val `persistence-cassandra-scaladsl` = (project in file("persistence-cassandra/scaladsl"))
  .settings(
    name := "lagom-scaladsl-persistence-cassandra",
    Dependencies.`persistence-cassandra-scaladsl`
  )
  .dependsOn(
    `persistence-core`           % "compile;test->test",
    `persistence-scaladsl`       % "compile;test->test;multi-jvm->multi-jvm",
    `persistence-cassandra-core` % "compile;test->test",
    `api-scaladsl`
  )
  .settings(runtimeLibCommon, mimaSettings)
  .enablePlugins(RuntimeLibPlugins)
  .configure(multiJvm)

lazy val `persistence-jdbc-core` = (project in file("persistence-jdbc/core"))
  .dependsOn(
    `persistence-core` % "compile;test->test"
  )
  .settings(runtimeLibCommon, mimaSettings, forkedTests)
  .enablePlugins(RuntimeLibPlugins)
  .settings(
    name := "lagom-persistence-jdbc-core",
    Dependencies.`persistence-jdbc-core`
  )
  .configure(multiJvm)

lazy val `persistence-jdbc-javadsl` = (project in file("persistence-jdbc/javadsl"))
  .settings(
    name := "lagom-javadsl-persistence-jdbc",
    Dependencies.`persistence-jdbc-javadsl`
  )
  .dependsOn(
    `persistence-jdbc-core` % "compile;test->test",
    `persistence-core`      % "compile;test->test",
    `persistence-javadsl`   % "compile;test->test;multi-jvm->multi-jvm"
  )
  .settings(runtimeLibCommon, mimaSettings, forkedTests)
  .enablePlugins(RuntimeLibPlugins)
  .configure(multiJvm)

lazy val `persistence-jdbc-scaladsl` = (project in file("persistence-jdbc/scaladsl"))
  .settings(
    name := "lagom-scaladsl-persistence-jdbc",
    Dependencies.`persistence-jdbc-scaladsl`
  )
  .dependsOn(
    `persistence-jdbc-core` % "compile;test->test",
    `persistence-core`      % "compile;test->test",
    `persistence-scaladsl`  % "compile;test->test;multi-jvm->multi-jvm"
  )
  .settings(runtimeLibCommon, mimaSettings, forkedTests)
  .enablePlugins(RuntimeLibPlugins)
  .configure(multiJvm)

lazy val `persistence-jpa-javadsl` = (project in file("persistence-jpa/javadsl"))
  .dependsOn(`persistence-jdbc-javadsl` % "compile;test->test")
  .settings(runtimeLibCommon, mimaSettings, forkedTests)
  .enablePlugins(RuntimeLibPlugins)
  .settings(
    name := "lagom-javadsl-persistence-jpa",
    Dependencies.`persistence-jpa-javadsl`,
    Dependencies.dependencyWhitelist ++= Dependencies.JpaTestWhitelist
  )

lazy val `broker-javadsl` = (project in file("service/javadsl/broker"))
  .enablePlugins(RuntimeLibPlugins)
  .settings(
    name := "lagom-javadsl-broker",
    Dependencies.`broker-javadsl`
  )
  .settings(runtimeLibCommon, mimaSettings)
  .dependsOn(`api-javadsl`, `persistence-javadsl`)

lazy val `broker-scaladsl` = (project in file("service/scaladsl/broker"))
  .enablePlugins(RuntimeLibPlugins)
  .settings(
    name := "lagom-scaladsl-broker",
    Dependencies.`broker-scaladsl`
  )
  .settings(runtimeLibCommon, mimaSettings)
  .dependsOn(`api-scaladsl`, `persistence-scaladsl`)

lazy val `kafka-client` = (project in file("service/core/kafka/client"))
  .enablePlugins(RuntimeLibPlugins)
  .settings(runtimeLibCommon, mimaSettings, forkedTests)
  .settings(
    name := "lagom-kafka-client",
    Dependencies.`kafka-client`
  )
  .dependsOn(`api`)

lazy val `kafka-client-javadsl` = (project in file("service/javadsl/kafka/client"))
  .enablePlugins(RuntimeLibPlugins)
  .settings(runtimeLibCommon, mimaSettings)
  .settings(
    name := "lagom-javadsl-kafka-client",
    Dependencies.`kafka-client-javadsl`
  )
  .dependsOn(`api-javadsl`, `kafka-client`)

lazy val `kafka-client-scaladsl` = (project in file("service/scaladsl/kafka/client"))
  .enablePlugins(RuntimeLibPlugins)
  .settings(
    name := "lagom-scaladsl-kafka-client",
    Dependencies.`kafka-client-scaladsl`
  )
  .settings(runtimeLibCommon, mimaSettings)
  .dependsOn(`api-scaladsl`, `kafka-client`)

lazy val `kafka-broker` = (project in file("service/core/kafka/server"))
  .enablePlugins(RuntimeLibPlugins)
  .settings(
    mimaSettings,
    name := "lagom-kafka-broker",
    Dependencies.`kafka-broker`
  )
  .settings(runtimeLibCommon)
  .dependsOn(`api`, `persistence-core`, `projection-core`, `kafka-client`)

lazy val `kafka-broker-javadsl` = (project in file("service/javadsl/kafka/server"))
  .enablePlugins(RuntimeLibPlugins)
  .settings(runtimeLibCommon, mimaSettings, forkedTests)
  .settings(
    name := "lagom-javadsl-kafka-broker",
    Dependencies.`kafka-broker-javadsl`,
    generateKafkaServerClasspathForTests("com.lightbend.lagom.internal.javadsl.broker.kafka"),
  )
  .dependsOn(
    `broker-javadsl`,
    `kafka-broker`,
    `kafka-client-javadsl`,
    `server-javadsl`,
    logback             % Test,
    `server-containers` % Test,
  )

lazy val `kafka-broker-scaladsl` = (project in file("service/scaladsl/kafka/server"))
  .enablePlugins(RuntimeLibPlugins)
  .settings(runtimeLibCommon, mimaSettings, forkedTests)
  .settings(
    name := "lagom-scaladsl-kafka-broker",
    Dependencies.`kafka-broker-scaladsl`,
    generateKafkaServerClasspathForTests("com.lightbend.lagom.scaladsl.kafka.broker"),
  )
  .dependsOn(
    `broker-scaladsl`,
    `kafka-broker`,
    `kafka-client-scaladsl`,
    `server-scaladsl`,
    logback             % Test,
    `server-containers` % Test,
  )

lazy val logback = (project in file("logback"))
  .enablePlugins(RuntimeLibPlugins)
  .settings(runtimeLibCommon, mimaSettings)
  .settings(
    name := "lagom-logback",
    Dependencies.logback
  )
  .settings(overridesScalaParserCombinators)

lazy val log4j2 = (project in file("log4j2"))
  .enablePlugins(RuntimeLibPlugins)
  .settings(runtimeLibCommon, mimaSettings)
  .settings(
    name := "lagom-log4j2",
    Dependencies.log4j2
  )
  .settings(overridesScalaParserCombinators)

lazy val devEnvironmentProjects = Seq[ProjectReference](
  `reloadable-server`,
  `build-tool-support`,
  `sbt-build-tool-support`,
  `sbt-plugin`,
  `maven-plugin`,
  `dev-mode-ssl-support`,
  `service-locator`,
  `service-registration-javadsl`,
  `cassandra-server`,
  `play-integration-javadsl`,
  `service-registry-client-core`,
  `devmode-scaladsl`,
  `service-registry-client-javadsl`,
  `maven-java-archetype`,
  `maven-dependencies`,
  `server-containers`,
  `kafka-server`
)

lazy val `dev-environment` = (project in file("dev"))
  .settings(name := "lagom-dev")
  .settings(common, noMima)
  .enablePlugins(HeaderPlugin)
  .aggregate(devEnvironmentProjects: _*)
  .settings(
    crossScalaVersions := Nil,
    scalaVersion := Dependencies.Versions.Scala.head,
    PgpKeys.publishSigned := {},
    publishLocal := {},
    publishArtifact in Compile := false,
    publish := {}
  )

lazy val `reloadable-server` = (project in file("dev") / "reloadable-server")
  .settings(runtimeLibCommon, mimaSettings)
  .enablePlugins(RuntimeLibPlugins)
  .settings(
    name := "lagom-reloadable-server",
    Dependencies.`reloadable-server`
  )
  .settings(overridesScalaParserCombinators)
  .dependsOn(`dev-mode-ssl-support`)

lazy val `server-containers` = (project in file("dev") / "server-containers")
  .enablePlugins(HeaderPlugin, SonatypeOnly)
  .settings(
    common,
    mimaSettings,
    runtimeScalaSettings,
    name := "lagom-server-containers",
    resolvers += Resolver.sbtPluginRepo("releases"), // weird sbt-pgp/lagom docs/vegemite issue
    Dependencies.`server-containers`,
    publishMavenStyle := true,
    sonatypeSettings,
    // must support both 2.10 for sbt 0.13 and 2.13 for 2.13 tests
    crossScalaVersions := (Dependencies.Versions.Scala ++ Dependencies.Versions.SbtScala).distinct,
  )

def sharedBuildToolSupportSetup(p: Project): Project =
  p.enablePlugins(HeaderPlugin, SonatypeOnly)
    .settings(sonatypeSettings, common, mimaSettings)
    .settings(
      name := s"lagom-${thisProject.value.id}",
      sourceGenerators in Compile += Def.task {
        Generators.version(
          version.value,
          Dependencies.Versions.Akka,
          Dependencies.Versions.AkkaHttp,
          Dependencies.Versions.Play,
          (sourceManaged in Compile).value
        )
      }.taskValue,
      Dependencies.`build-tool-support`,
    )
    .dependsOn(`server-containers`)

lazy val `build-tool-support` = (project in file("dev") / "build-tool-support")
  .configure(sharedBuildToolSupportSetup)
  .settings(
    publishMavenStyle := true,
    crossScalaVersions := Seq(Dependencies.Versions.Scala.head),
    scalaVersion := Dependencies.Versions.Scala.head,
    crossPaths := false,
  )

// This is almost the same as `build-tool-support`, but targeting sbt
// while `build-tool-support` targets Maven and possibly other build
// systems. We did something similar for routes compiler in Play:
//
// https://github.com/playframework/playframework/blob/2.6.7/framework/build.sbt#L27-L40
lazy val `sbt-build-tool-support` = (project in file("dev") / "build-tool-support")
  .configure(sharedBuildToolSupportSetup)
  .settings(
    crossScalaVersions := Dependencies.Versions.SbtScala,
    scalaVersion := Dependencies.Versions.SbtScala.head,
    sbtVersion in pluginCrossBuild := Dependencies.Versions.TargetSbt1,
    sbtPlugin := true,
    scriptedDependencies := (()),
    target := target.value / "lagom-sbt-build-tool-support",
  )

lazy val `sbt-plugin` = (project in file("dev") / "sbt-plugin")
  .settings(common, mimaSettings, scriptedSettings)
  .enablePlugins(HeaderPlugin, BintrayPlugin && PluginsAccessor.exclude(Sonatype), SbtPlugin)
  .settings(
    name := "lagom-sbt-plugin",
    crossScalaVersions := Dependencies.Versions.SbtScala,
    scalaVersion := Dependencies.Versions.SbtScala.head,
    sbtVersion in pluginCrossBuild := Dependencies.Versions.TargetSbt1,
    Dependencies.`sbt-plugin`,
    libraryDependencies ++= Seq(
      Defaults
        .sbtPluginExtra(
          "com.typesafe.play" % "sbt-plugin" % Dependencies.Versions.Play,
          CrossVersion.binarySbtVersion((sbtVersion in pluginCrossBuild).value),
          CrossVersion.binaryScalaVersion(scalaVersion.value)
        )
        .exclude("org.slf4j", "slf4j-simple")
    ),
    // This ensure that files in sbt-test are also included
    headerSources in Compile ++= (sbtTestDirectory.value ** ("*.scala" || "*.java")).get,
    scriptedDependencies := (()),
    publishScriptedDependencies := {
      // core projects
      val () = (publishLocal in `akka-management-core`).value
      val () = (publishLocal in `akka-management-javadsl`).value
      val () = (publishLocal in `akka-management-scaladsl`).value
      val () = (publishLocal in `api`).value
      val () = (publishLocal in `api-javadsl`).value
      val () = (publishLocal in `api-scaladsl`).value
      val () = (publishLocal in `client`).value
      val () = (publishLocal in `client-javadsl`).value
      val () = (publishLocal in `client-scaladsl`).value
      val () = (publishLocal in `cluster-core`).value
      val () = (publishLocal in `cluster-javadsl`).value
      val () = (publishLocal in `cluster-scaladsl`).value
      val () = (publishLocal in `projection-core`).value
      val () = (publishLocal in `projection-scaladsl`).value
      val () = (publishLocal in `projection-javadsl`).value
      val () = (publishLocal in `immutables`).value
      val () = (publishLocal in `jackson`).value
      val () = (publishLocal in `logback`).value
      val () = (publishLocal in `persistence-core`).value
      val () = (publishLocal in `persistence-javadsl`).value
      val () = (publishLocal in `persistence-scaladsl`).value
      val () = (publishLocal in `persistence-testkit`).value
      val () = (publishLocal in `persistence-cassandra-core`).value
      val () = (publishLocal in `persistence-cassandra-javadsl`).value
      val () = (publishLocal in `persistence-cassandra-scaladsl`).value
      val () = (publishLocal in `persistence-jdbc-core`).value
      val () = (publishLocal in `persistence-jdbc-scaladsl`).value
      val () = (publishLocal in `persistence-jdbc-javadsl`).value
      val () = (publishLocal in `persistence-jpa-javadsl`).value
      val () = (publishLocal in `play-json`).value
      val () = (publishLocal in `server`).value
      val () = (publishLocal in `server-javadsl`).value
      val () = (publishLocal in `server-scaladsl`).value
      val () = (publishLocal in `spi`).value
      val () = (publishLocal in `testkit-core`).value
      val () = (publishLocal in `broker-javadsl`).value
      val () = (publishLocal in `broker-scaladsl`).value
      val () = (publishLocal in `kafka-broker`).value
      val () = (publishLocal in `kafka-client`).value
      val () = (publishLocal in `kafka-broker-scaladsl`).value
      val () = (publishLocal in `kafka-client-scaladsl`).value
      val () = (publishLocal in `pubsub-javadsl`).value
      val () = (publishLocal in `pubsub-scaladsl`).value
      val () = (publishLocal in `testkit-javadsl`).value
      val () = (publishLocal in `testkit-scaladsl`).value

      // dev service registry
      val () = (publishLocal in `devmode-scaladsl`).value
      val () = (publishLocal in `play-integration-javadsl`).value
      val () = (publishLocal in `service-locator`).value
      val () = (publishLocal in `service-registration-javadsl`).value
      val () = (publishLocal in `service-registry-client-core`).value
      val () = (publishLocal in `service-registry-client-javadsl`).value

      // dev environment projects
      val () = (publishLocal in `cassandra-server`).value
      val () = (publishLocal in `dev-mode-ssl-support`).value
      val () = (publishLocal in `kafka-server`).value
      val () = (publishLocal in `reloadable-server`).value
      val () = (publishLocal in `server-containers`).value
      val () = (publishLocal in `sbt-build-tool-support`).value
      val () = publishLocal.value

      // sbt scripted projects
      val () = (publishLocal in `sbt-scripted-library`).value
      val () = (publishLocal in LocalProject("sbt-scripted-tools")).value
    },
    publishTo := {
      val old = publishTo.value
      if (isSnapshot.value) {
        // Bintray doesn't support publishing snapshots, publish to Sonatype snapshots instead
        Some(Opts.resolver.sonatypeSnapshots)
      } else old
    },
    publishMavenStyle := isSnapshot.value
  )
  .dependsOn(`sbt-build-tool-support`)

lazy val `maven-plugin` = (project in file("dev") / "maven-plugin")
  .enablePlugins(lagom.SbtMavenPlugin, HeaderPlugin, SonatypeOnly, Unidoc)
  .settings(sonatypeSettings, common, mimaSettings, publishMavenStyleSettings)
  .settings(
    name := "Lagom Maven Plugin",
    description := "Provides Lagom development environment support to maven.",
    Dependencies.`maven-plugin`,
    mavenClasspath := (externalDependencyClasspath in (`maven-launcher`, Compile)).value.map(_.data),
    // This ensure that files in maven-test are also included
    headerSources in Compile ++= (sourceDirectory.value / "maven-test" ** ("*.scala" || "*.java")).get,
    mavenTestArgs := Seq(
      "-Xmx768m",
      "-XX:MaxMetaspaceSize=384m",
      "-Dhttps.protocols=TLSv1,TLSv1.1,TLSv1.2", // avoid TLS 1.3 => issues w/ jdk 11
      s"-Dlagom.version=${version.value}",
      s"-DarchetypeVersion=${version.value}",
      "-Dorg.slf4j.simpleLogger.showLogName=false",
      "-Dorg.slf4j.simpleLogger.showThreadName=false"
    ),
    pomExtra ~= (existingPomExtra => {
      existingPomExtra ++
        <prerequisites>
          <maven>{CrossVersion.partialVersion(Dependencies.Versions.Maven).get.productIterator.mkString(".")}</maven>
        </prerequisites>
    })
  )
  .dependsOn(`build-tool-support`)

lazy val `maven-launcher` = (project in file("dev") / "maven-launcher")
  .settings(
    sbtScalaSettings,
    name := "lagom-maven-launcher",
    description := "Dummy project, exists only to resolve the maven launcher classpath",
    Dependencies.`maven-launcher`
  )

def scriptedSettings: Seq[Setting[_]] =
  Seq(scriptedLaunchOpts += s"-Dproject.version=${version.value}") ++
    Seq(
      scripted := scripted.tag(Tags.Test).evaluated,
      scriptedBufferLog := false,
      scriptedLaunchOpts ++= Seq(
        "-Xmx512m",
        "-XX:MaxMetaspaceSize=512m",
        "-Dscala.version=" + sys.props
          .get("scripted.scala.version")
          .getOrElse((scalaVersion in `reloadable-server`).value),
        s"-Dsbt.boot.directory=${file(sys.props("user.home")) / ".sbt" / "boot"}",
      ) ++ sys.props.get("lagom.build.akka.version").map(v => s"-Dlagom.build.akka.version=$v").toSeq
    )

def archetypeVariables(lagomVersion: String) = Map(
  "LAGOM-VERSION" -> lagomVersion
)

val ArchetypeVariablePattern = "%([A-Z-]+)%".r

def archetypeProject(archetypeName: String) =
  Project(s"maven-$archetypeName-archetype", file("dev") / "archetypes" / s"maven-$archetypeName")
    .enablePlugins(HeaderPlugin, SonatypeOnly)
    .settings(sonatypeSettings, common, mimaSettings, sbtScalaSettings, publishMavenStyleSettings)
    .settings(
      name := s"maven-archetype-lagom-$archetypeName",
      autoScalaLibrary := false,
      copyResources in Compile := {
        val pomFile = (classDirectory in Compile).value / "archetype-resources" / "pom.xml"
        if (pomFile.exists()) {
          val pomXml    = IO.read(pomFile)
          val variables = archetypeVariables(version.value)
          val newPomXml = ArchetypeVariablePattern.replaceAllIn(
            pomXml,
            m =>
              variables.get(m.group(1)) match {
                case Some(replacement) => replacement
                case None              => m.matched
              }
          )
          IO.write(pomFile, newPomXml)
        }
        (copyResources in Compile).value
      },
      unmanagedResources in Compile := {
        val gitIgnoreFiles = (unmanagedResourceDirectories in Compile).value.flatMap { dirs =>
          (dirs ** (".gitignore")).get
        }
        (unmanagedResources in Compile).value ++ gitIgnoreFiles
      },
      // Don't force copyright headers in Maven archetypes
      excludeFilter in headerResources := "*"
    )

lazy val `maven-java-archetype` = archetypeProject("java")
lazy val `maven-dependencies` = (project in file("dev") / "maven-dependencies")
  .enablePlugins(HeaderPlugin, SonatypeOnly)
  .settings(sonatypeSettings, common, noMima, sbtScalaSettings, publishMavenStyleSettings)
  .settings(
    name := "lagom-maven-dependencies",
    autoScalaLibrary := false,
    pomExtra := pomExtra.value :+ {
      val lagomDeps = Def.settingDyn {
        // all Lagom artifacts are cross compiled
        (javadslProjects ++ coreProjects).map {
          project =>
            Def.setting {
              val artifactName = (artifact in project).value.name

              Dependencies.Versions.Scala.map {
                supportedVersion =>
                  // we are sure this won't be a None
                  val crossFunc =
                    CrossVersion(Binary(), supportedVersion, CrossVersion.binaryScalaVersion(supportedVersion)).get
                  // convert artifactName to match the desired scala version
                  val artifactId = crossFunc(artifactName)

                  <dependency>
                  <groupId>{(organization in project).value}</groupId>
                  <artifactId>{artifactId}</artifactId>
                  <version>{(version in project).value}</version>
                </dependency>
              }
            }
        }.join
      }.value

      <dependencyManagement>
          <dependencies>
            {lagomDeps}
            {
        // here we generate all non-Lagom dependencies
        // some are cross compiled, others are simply java deps.
        Dependencies.DependencyWhitelist.value
        // remove any scala-lang deps, they must be included transitively
          .filterNot(_.organization.startsWith("org.scala-lang"))
          .map {
            dep =>
              // bloody hack! We first need to discovery if a module is a scala deps or not
              val moduleCrossVersion = CrossVersion(dep.crossVersion, scalaVersion.value, scalaBinaryVersion.value)

              if (moduleCrossVersion.isEmpty) {
                // if not a Scala dependency, add it as is
                <dependency>
                        <groupId>{dep.organization}</groupId>
                        <artifactId>{dep.name}</artifactId>
                        <version>{dep.revision}</version>
                      </dependency>
              } else {
                // if it's a Scala dependency,
                // generate <dependency> block for each supported scala version
                Dependencies.Versions.Scala.map {
                  supportedVersion =>
                    val crossDep =
                      CrossVersion(supportedVersion, CrossVersion.binaryScalaVersion(supportedVersion))(dep)
                    <dependency>
                          <groupId>{crossDep.organization}</groupId>
                          <artifactId>{crossDep.name}</artifactId>
                          <version>{crossDep.revision}</version>
                        </dependency>
                }
              }
          }
      }
          </dependencies>
        </dependencyManagement>
    },
    // This disables creating jar, source jar and javadocs, and will cause the packaging type to be "pom" when the
    // pom is created
    Classpaths.defaultPackageKeys.map(key => publishArtifact in key := false),
  )

// This project doesn't get aggregated, it is only executed by the sbt-plugin scripted dependencies
lazy val `sbt-scripted-tools` = (project in file("dev") / "sbt-scripted-tools")
  .enablePlugins(HeaderPlugin, SonatypeOnly)
  .settings(sonatypeSettings, common, mimaSettings)
  .settings(
    name := "lagom-sbt-scripted-tools",
    sbtPlugin := true,
    scriptedDependencies := (()),
    crossScalaVersions := Dependencies.Versions.SbtScala,
    scalaVersion := Dependencies.Versions.SbtScala.head,
    sbtVersion in pluginCrossBuild := Dependencies.Versions.TargetSbt1,
  )
  .dependsOn(`sbt-plugin`)

// This project also get aggregated, it is only executed by the sbt-plugin scripted dependencies
lazy val `sbt-scripted-library` = (project in file("dev") / "sbt-scripted-library")
  .settings(runtimeLibCommon, noMima)
  .settings(
    name := "lagom-sbt-scripted-library",
    PgpKeys.publishSigned := {},
    publish := {}
  )
  .dependsOn(`server-javadsl`)

lazy val `service-locator` = (project in file("dev") / "service-registry" / "service-locator")
  .settings(runtimeLibCommon, mimaSettings)
  .enablePlugins(RuntimeLibPlugins)
  .settings(
    name := "lagom-service-locator",
    Dependencies.`service-locator`,
    // Need to ensure that the service locator uses the Lagom dependency management
    pomExtra := pomExtra.value :+ {
      <dependencyManagement>
        <dependencies>
          <dependency>
            <groupId>{organization.value}</groupId>
            <artifactId>lagom-maven-dependencies</artifactId>
            <version>{version.value}</version>
            <scope>import</scope>
            <type>pom</type>
          </dependency>
        </dependencies>
      </dependencyManagement>
    }
  )
  .dependsOn(
    `server-javadsl`,
    logback,
    `service-registry-client-javadsl`,
    `dev-mode-ssl-support`,
    `play-json`        % "compile -> test",
    `jackson`          % "compile -> test",
    `devmode-scaladsl` % "compile -> test"
  )

lazy val `dev-mode-ssl-support` = (project in file("dev") / "dev-mode-ssl-support")
  .settings(
    name := "lagom-dev-mode-ssl-support",
    Dependencies.`dev-mode-ssl-support`
  )
  .settings(runtimeLibCommon, mimaSettings, overridesScalaParserCombinators)
  .enablePlugins(RuntimeLibPlugins)

lazy val `service-registry-client-core` = (project in file("dev") / "service-registry" / "client-core")
  .settings(
    name := "lagom-service-registry-client-core",
    Dependencies.`service-registry-client-core`
  )
  .settings(runtimeLibCommon, mimaSettings, overridesScalaParserCombinators)
  .enablePlugins(RuntimeLibPlugins)
  .dependsOn(logback % Test)

lazy val `service-registry-client-javadsl` = (project in file("dev") / "service-registry" / "client-javadsl")
  .settings(
    name := "lagom-service-registry-client",
    Dependencies.`service-registry-client-javadsl`
  )
  .settings(runtimeLibCommon, mimaSettings)
  .enablePlugins(RuntimeLibPlugins)
  .dependsOn(`client-javadsl`, `service-registry-client-core`, immutables % "provided")

lazy val `service-registration-javadsl` = (project in file("dev") / "service-registry" / "registration-javadsl")
  .settings(
    name := "lagom-service-registration",
    Dependencies.`service-registration-javadsl`
  )
  .settings(runtimeLibCommon, mimaSettings)
  .enablePlugins(RuntimeLibPlugins)
  .dependsOn(`server-javadsl`, `service-registry-client-javadsl`)

lazy val `devmode-scaladsl` = (project in file("dev") / "service-registry" / "devmode-scaladsl")
  .settings(
    name := "lagom-scaladsl-dev-mode",
    Dependencies.`devmode-scaladsl`
  )
  .settings(runtimeLibCommon, mimaSettings)
  .enablePlugins(RuntimeLibPlugins)
  .dependsOn(`client-scaladsl`, `service-registry-client-core`)

lazy val `play-integration-javadsl` = (project in file("dev") / "service-registry" / "play-integration-javadsl")
  .settings(
    name := "lagom-javadsl-play-integration",
    Dependencies.`play-integration-javadsl`
  )
  .settings(runtimeLibCommon, mimaSettings)
  .enablePlugins(RuntimeLibPlugins)
  .dependsOn(`service-registry-client-javadsl`)

lazy val `cassandra-server` = (project in file("dev") / "cassandra-server")
  .settings(common, mimaSettings, runtimeScalaSettings, sonatypeSettings)
  .enablePlugins(RuntimeLibPlugins)
  .settings(
    name := "lagom-cassandra-server",
    Dependencies.`cassandra-server`
  )

lazy val `kafka-server` = (project in file("dev") / "kafka-server")
  .settings(common, mimaSettings, runtimeScalaSettings, sonatypeSettings)
  .enablePlugins(RuntimeLibPlugins)
  .settings(
    name := "lagom-kafka-server",
    crossScalaVersions -= Dependencies.Versions.Scala213, // No Kafka for Scala 2.13, use Kafka for Scala 2.12
    Dependencies.`kafka-server`
  )

// kafka-server is used to run Kafka in dev mode and in the kafka broker tests, in its own process
// build-tool-support handles this for dev mode
// and there's a smaller version in the kafka broker specs
def generateKafkaServerClasspathForTests(packageName: String): Seq[Setting[_]] = Def.settings(
  BuildInfoPlugin.buildInfoDefaultSettings,
  BuildInfoPlugin.buildInfoScopedSettings(Test),
  Test / buildInfoPackage := packageName,
  Test / buildInfoObject := "TestBuildInfo",
  Test / buildInfoKeys := Seq[BuildInfoKey](fullClasspath in (`kafka-server`, Compile), target),
)

def excludeLog4jFromKafkaServer: Seq[Setting[_]] = Seq(
  libraryDependencies += (projectID in (`kafka-server`, Test)).value.exclude("org.slf4j", "slf4j-log4j12")
)

// Provides macros for testing macros. Is not published.
lazy val `macro-testkit` = (project in file("macro-testkit"))
  .settings(runtimeLibCommon, noMima)
  .settings(
    libraryDependencies ++= Seq(
      "org.scala-lang" % "scala-reflect" % scalaVersion.value
    ),
    PgpKeys.publishSigned := {},
    publish := {}
  )<|MERGE_RESOLUTION|>--- conflicted
+++ resolved
@@ -37,11 +37,7 @@
   headerLicense := Some(
     HeaderLicense.Custom(
       // When updating, keep in sync with docs/build.sbt configuration
-<<<<<<< HEAD
-      "Copyright (C) 2016-2020 Lightbend Inc. <https://www.lightbend.com>"
-=======
       "Copyright (C) Lightbend Inc. <https://www.lightbend.com>"
->>>>>>> 32dcaeae
     )
   ),
   pomExtra := {
