--- conflicted
+++ resolved
@@ -856,10 +856,7 @@
   val `projection-javadsl` = libraryDependencies ++= Seq.empty[ModuleID]
 
   val `persistence-core` = libraryDependencies ++= Seq(
-<<<<<<< HEAD
-=======
     akkaActor, // explicit dependency for CRON builds using Akka snapshot versions
->>>>>>> 8daa92b8
     akkaActorTyped,
     akkaPersistence,
     akkaPersistenceQuery,
