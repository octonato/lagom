--- conflicted
+++ resolved
@@ -65,12 +65,9 @@
   val replicator: ActorRef             = DistributedData(context.system).replicator
   implicit val node: SelfUniqueAddress = DistributedData(context.system).selfUniqueAddress
 
-<<<<<<< HEAD
   private val projectionConfig: ProjectionConfig = ProjectionConfig(context.system.settings.config)
-  // All usages os `data` in this actor are unnafected by `UpdateTimeout` (see
-=======
+
   // All usages os `data` in this actor are unaffected by `UpdateTimeout` (see
->>>>>>> 091beccf
   //   https://github.com/lagom/lagom/pull/2208). In general uses, using WriteMajority(5 sec) could be an issue
   //   in big clusters.
   val writeConsistency: WriteConsistency = WriteMajority(timeout = projectionConfig.writeMajorityTimeout)
